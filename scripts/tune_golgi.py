#!/usr/bin/env python
"""
Evaluates objective functions on a grid of positions in parameter space
"""
import argparse
import shutil
import math
from nineline.cells.neuron import NineCellMetaClass, simulation_controller
from nineline.cells.build import BUILD_MODE_OPTIONS
from neurotune import Parameter
from neurotune.tuner import EvaluationException
# from neurotune.objective.multi import MultiObjective
from neurotune.objective.phase_plane import (PhasePlaneHistObjective, 
                                             ConvPhasePlaneHistObjective, 
                                             PhasePlanePointwiseObjective)
from neurotune.algorithm.inspyred import *  # @UnusedWildImport

from neurotune.simulation.nineline import NineLineSimulation
try:
    from neurotune.tuner.mpi import MPITuner as Tuner
except ImportError:
    from neurotune.tuner import Tuner
import cPickle as pkl

algorithm_types = ['genetic', 'estimation_distr', 'evolution_strategy', 
                   'differential', 'simulated_annealing', 'nsga2', 
                   'pareto_archived']

true_parameters = []

parser = argparse.ArgumentParser(description=__doc__)
parser.add_argument('reference_9ml', type=str,
                       help="The path of the 9ml cell model to be used as a "
                            "reference")
parser.add_argument('to_tune_9ml', type=str,
                       help="The path of the 9ml cell to tune") 
parser.add_argument('--build', type=str, default='lazy', 
                    help="Option to build the NMODL files before running (can "
                         "be one of {})".format(BUILD_MODE_OPTIONS))
parser.add_argument('--disable_resampling', action='store_true', 
                    help="Disables the resampling of the traces before the "
                         "histograms are calcualted")
parser.add_argument('--timestep', type=float, default=0.025, 
                    help="The timestep used for the simulation "
                         "(default: %(default)s)")
parser.add_argument('--time', type=float, default=2000.0,
                       help="Recording time")
parser.add_argument('--output', type=str, 
                    default=os.path.join(os.environ['HOME'], 'tuned.pkl'),
                    help="The path to the output file where the grid will be "
                         "written (default: %(default)s)")
parser.add_argument('--objective', type=str, default='convolved',
                    help="Selects which objective function to use "
                         "('vanilla', 'convolved', 'pointwise')")
parser.add_argument('--parameter_set', type=str, default=['all-gmaxes', 3.0], 
                    nargs='+', help="Select which parameter set to tune from a"
                                    " few descriptions")
parser.add_argument('--num_generations', type=int, default=100,
                    help="The number of generations (iterations) to run the "
                         "algorithm for")
parser.add_argument('--population_size', type=int, default=100,
                    help="The number of genomes in a generation")
parser.add_argument('--algorithm', type=str, default='evolution_strategy', 
                    help="The type of algorithm used for the tuning. Can be "
                         "one of '{}' (default: %(default)s)"
                         .format("', '". join(algorithm_types)))
parser.add_argument('-a', '--optimize_argument', nargs=2, action='append', 
                    default=[],
                    help="Extra arguments to be passed to the algorithm")
parser.add_argument('--action', type=str, nargs='+', default=['tune'],
                    help="The action used to run the script, can be 'tune', "
                         "'plot'")
parser.add_argument('--verbose', action='store_true', default=False,
                    help="Whether to print out which candidates are being "
                    "evaluated on which nodes") 
 
#objective_names = ['Phase-plane original', 'Convolved phase-plane', 
#                   'Pointwise phase-plane']

def _get_objective(args):
    # Generate the reference trace from the original class
    cell = NineCellMetaClass(args.reference_9ml, build_mode=args.build)()
    cell.record('v')
    simulation_controller.run(simulation_time=args.time, timestep=args.timestep)
    reference_trace = cell.get_recording('v')
    obj_kwargs =  {}
    if args.disable_resampling:
        obj_kwargs['sample_to_bin_ratio'] = False
    if args.objective == 'vanilla':
        objective = PhasePlaneHistObjective(reference_trace, **obj_kwargs)
    elif args.objective == 'convolved':
        objective = ConvPhasePlaneHistObjective(reference_trace, **obj_kwargs)
    elif args.objective == 'pointwise':
        objective = PhasePlanePointwiseObjective(reference_trace, (20, -20), 
                                                 100, **obj_kwargs)
    else:
        raise Exception("Unrecognised objective '{}' passed to '--objective' "
                        "option".format(args.objective))
    return objective

def _get_algorithm(args):
    if args.algorithm == 'genetic':
        Algorithm = GAAlgorithm
    elif args.algorithm == 'estimation_distr':
        Algorithm = EDAAlgorithm
    elif args.algorithm == 'evolution_strategy':
        Algorithm = ESAlgorithm
    elif args.algorithm == 'differential':
        Algorithm = DEAAlgorithm
    elif args.algorithm == 'simulated_annealing':
        Algorithm = SAAlgorithm
    elif args.algorithm == 'nsga2':
        Algorithm = NSGA2Algorithm
    elif args.algorithm == 'pareto_archived':
        Algorithm = PAESAlgorithm
    else:
        raise Exception("Unrecognised algorithm '{}'".format(args.algorithm))
    return Algorithm(args.population_size,
                     max_generations=args.num_generations,
                     terminator=ec.terminators.generation_termination,
                     observer=[ec.observers.best_observer, 
                               ec.observers.file_observer],
                     variator=[ec.variators.blend_crossover, 
                               ec.variators.gaussian_mutation],
                     output_dir=os.path.dirname(args.output), 
                     **dict(args.optimize_argument))
        
def _get_parameters(args):
    # The parameters to be tuned by the tuner
    if args.parameter_set[0] == 'original':
        parameters = [Parameter('soma.Lkg.gbar', 'S/cm^2', 20.0, 40.0),
                      ] #1e-5, 3e-5)]
    elif args.parameter_set[0] == 'all-gmaxes':
        bound_range = float(args.parameter_set[1])
<<<<<<< HEAD
        if bound_range < 1:
            raise Exception("Bound range for 'all-gmaxes' parameter set must "
                            "be greater than 1 (found {}) as it is "
                            "multiplicative")
=======
        #if bound_range < 1:
            #raise Exception("Bound range for 'all-gmaxes' parameter set must be greater than 1 "
                            #"(found {}) as it is multiplicative")
>>>>>>> 1583a555
        from nineml.extensions.biophysics import parse
        bio_model = next(parse(args.reference_9ml).itervalues())
        parameters = []
        for comp in bio_model.components.itervalues():
            if comp.type == 'ionic-current':
                gbar = float(comp.parameters['g'].value)
                gbar_log = math.log(gbar)
                lbound = gbar_log - bound_range
                ubound = gbar_log + bound_range
                parameters.append(Parameter('soma.{}.gbar'.format(comp.name),
                                            'S/cm^2', lbound, ubound, 
                                            log_scale=True))
                true_parameters.append(gbar)
                
    else:
        raise Exception("Unrecognised name '{}' passed to '--parameter_set' "
                        "option. Can be one of ('original', 'all-gmaxes')."
                        .format(args.parameter_set))
    return parameters
        
def _get_simulation(args, parameters=None, objective=None):
    simulation = NineLineSimulation(args.to_tune_9ml, build_mode=args.build)
    if parameters is not None:
        simulation.set_tune_parameters(parameters)
    if objective is not None:
        simulation._process_requests(objective.get_recording_requests())
    return simulation

def run(args):
    # Instantiate the tuner
    parameters = _get_parameters(args)
    algorithm = _get_algorithm(args)
    objective = _get_objective(args)
    simulation = _get_simulation(args)
    tuner = Tuner(parameters,
                  objective,
                  algorithm,
                  simulation,
                  verbose=args.verbose)
    tuner.true_candidate = true_parameters
    # Run the tuner
    try:
        pop, _ = tuner.tune()
    except EvaluationException as e:
        e.save(os.path.join(os.path.dirname(args.output), 
                            'evaluation_exception.pkl'))
        raise
    # Save the file if the tuner is the master
    if tuner.is_master():
        fittest_individual = min(pop, key=lambda c: c.fitness)
        print ("Fittest candidate (fitness {}): {}"
              .format(fittest_individual.fitness, fittest_individual.candidate))
        # Save the grid to file
        with open(args.output, 'w') as f:
            pkl.dump((fittest_individual.candidate, fittest_individual.fitness,
                      pop), f)
         
def record_candidate(candidate_path, filepath, args):
    with open(candidate_path) as f:
        candidate, _, _ = pkl.load(f)
    parameters = _get_parameters(args)
    objective = _get_objective(args)
    simulation = _get_simulation(args, parameters=parameters, 
                                 objective=objective)
    recordings = simulation.run_all(candidate[:len(parameters)])
    with open(filepath, 'w') as f:
        pkl.dump((recordings.segments[0].analogsignals[0], objective) , f)
    
def plot(recordings_path):
    from matplotlib import pyplot as plt
    with open(recordings_path) as f:
        recording, objective = pkl.load(f)
    plt.plot(recording)
    plt.plot(objective.reference_traces[0])
    objective.plot_hist(recording, diff=True, show=False)
    plt.show()
    
def prepare_work_dir(work_dir, args):
    os.mkdir(os.path.join(work_dir, '9ml'))
    copied_reference = os.path.join(work_dir, '9ml', 
                                    os.path.basename(args.reference_9ml))
    shutil.copy(args.reference_9ml, copied_reference)
    copied_to_tune = os.path.join(work_dir, '9ml', 
                                  os.path.basename(args.to_tune_9ml))
    shutil.copy(args.to_tune_9ml, copied_to_tune)
    NineCellMetaClass(copied_reference, build_mode='build_only')
    NineCellMetaClass(copied_to_tune, build_mode='build_only')
    args.reference_9ml = copied_reference
    args.to_tune_9ml = copied_to_tune

if __name__ == '__main__':
    args = parser.parse_args()
    if (Tuner.num_processes - 1) > args.population_size:
        args.population_size = Tuner.num_processes - 1
        print ("Warning population size was automatically increased to {} in "
               "order to match the number of processes"
               .format(args.population_size))
    if args.action[0] == 'plot':
        plot(args.action[1])
    elif args.action[0] == 'record':
        record_candidate(args.action[1], args.action[2], args)
    else:
        run(args)<|MERGE_RESOLUTION|>--- conflicted
+++ resolved
@@ -132,16 +132,6 @@
                       ] #1e-5, 3e-5)]
     elif args.parameter_set[0] == 'all-gmaxes':
         bound_range = float(args.parameter_set[1])
-<<<<<<< HEAD
-        if bound_range < 1:
-            raise Exception("Bound range for 'all-gmaxes' parameter set must "
-                            "be greater than 1 (found {}) as it is "
-                            "multiplicative")
-=======
-        #if bound_range < 1:
-            #raise Exception("Bound range for 'all-gmaxes' parameter set must be greater than 1 "
-                            #"(found {}) as it is multiplicative")
->>>>>>> 1583a555
         from nineml.extensions.biophysics import parse
         bio_model = next(parse(args.reference_9ml).itervalues())
         parameters = []
