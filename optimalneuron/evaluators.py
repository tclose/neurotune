--- conflicted
+++ resolved
@@ -1,13 +1,8 @@
 import os
 import sys
 from threading import Thread
-<<<<<<< HEAD
-import multiprocessing
 import traceanalysis
 import numpy
-
-=======
->>>>>>> cca67928
 
 class __CandidateData(object):
     """Container for information about a candidate (chromosome)"""
